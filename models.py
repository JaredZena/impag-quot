--- conflicted
+++ resolved
@@ -101,11 +101,8 @@
     # ===== Supplier-specific columns (existing) =====
     supplier_sku = Column(String(100), nullable=True)
     cost = Column(Numeric(10, 2), nullable=True)
-<<<<<<< HEAD
     default_margin = Column(Numeric(5, 2), nullable=True)  # Margin percentage (e.g., 30.00 = 30%)
-=======
     currency = Column(String(3), default='MXN', nullable=False)  # Currency of cost and shipping costs (MXN or USD)
->>>>>>> 9837acc8
     stock = Column(Integer, default=0)
     lead_time_days = Column(Integer, nullable=True)
     shipping_cost = Column(Numeric(10, 2), nullable=True)  # Legacy shipping cost (deprecated)
