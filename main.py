--- conflicted
+++ resolved
@@ -1,16 +1,10 @@
 from fastapi import FastAPI, Depends, HTTPException
 from pydantic import BaseModel
 from fastapi.middleware.cors import CORSMiddleware
-<<<<<<< HEAD
-from rag_system import query_rag_system_with_history
+from rag_system_moved.rag_system import query_rag_system_with_history
 from sqlalchemy.orm import Session
 from models import get_db, Query, Conversation, ConversationMessage
 from typing import List, Optional
-=======
-from sqlalchemy.orm import Session
-from models import get_db
-from typing import List
->>>>>>> 9837acc8
 from datetime import datetime
 from routes import suppliers, products, quotations
 from routes.products import router as products_router
@@ -44,7 +38,6 @@
 app.include_router(kits_router)
 app.include_router(balance_router)
 
-<<<<<<< HEAD
 class Message(BaseModel):
     role: str  # 'user' or 'assistant'
     content: str
@@ -215,10 +208,6 @@
 async def get_queries(skip: int = 0, limit: int = 100, db: Session = Depends(get_db), user: dict = Depends(verify_google_token)):
     queries = db.query(Query).order_by(Query.created_at.desc()).offset(skip).limit(limit).all()
     return queries
-=======
-# RAG functionality moved to separate microservice
-# This version focuses only on quotation processing and CRUD operations
->>>>>>> 9837acc8
 
 @app.get("/")
 def read_root():
