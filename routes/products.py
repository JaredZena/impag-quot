from fastapi import APIRouter, Depends, HTTPException, Query
from sqlalchemy.orm import Session, joinedload
from sqlalchemy import func, case
from typing import List, Optional, Any
from pydantic import BaseModel
from datetime import datetime
from models import get_db, Product, Supplier, SupplierProduct, ProductUnit
from services.price_calculator import enrich_products_with_calculated_prices, get_product_display_price, calculate_product_price_with_currency, get_lowest_supplier_cost_with_currency
from auth import verify_google_token

router = APIRouter(prefix="/products", tags=["products"])

# Pydantic models for request/response
class ProductBase(BaseModel):
    name: str
    description: Optional[str] = None
    category_id: Optional[int] = None
    base_sku: Optional[str] = None
    iva: Optional[bool] = True
    unit: Optional[ProductUnit] = ProductUnit.PIEZA
    package_size: Optional[int] = None
    # New fields from flattened variant
    sku: str
    price: Optional[float] = None
    stock: Optional[int] = 0
    specifications: Optional[Any] = None
    default_margin: Optional[float] = None
    is_active: Optional[bool] = True

class ProductCreate(ProductBase):
    pass

class ProductUpdate(BaseModel):
    name: Optional[str] = None
    description: Optional[str] = None
    category_id: Optional[int] = None
    base_sku: Optional[str] = None
    iva: Optional[bool] = None
    unit: Optional[ProductUnit] = None
    package_size: Optional[int] = None
    sku: Optional[str] = None
    price: Optional[float] = None
    stock: Optional[int] = None
    specifications: Optional[Any] = None
    default_margin: Optional[float] = None
    is_active: Optional[bool] = None
    archived_at: Optional[datetime] = None

class ProductResponse(ProductBase):
    id: int
    archived_at: Optional[datetime] = None
    created_at: datetime
    last_updated: Optional[datetime] = None

    class Config:
        from_attributes = True

class SupplierProductBase(BaseModel):
    # Supplier relationship
    supplier_id: int
    product_id: Optional[int] = None  # Keep for now (will be removed in Phase 2)
    
    # Product fields (NEW - SupplierProduct is now standalone)
    name: Optional[str] = None
    description: Optional[str] = None
    base_sku: Optional[str] = None
    sku: Optional[str] = None
    category_id: Optional[int] = None
    unit: Optional[str] = None
    package_size: Optional[int] = None
    iva: Optional[bool] = True
    specifications: Optional[dict] = None
    default_margin: Optional[float] = None
    
    # Supplier-specific fields
    supplier_sku: Optional[str] = None
    cost: Optional[float] = None
<<<<<<< HEAD
    default_margin: Optional[float] = None  # Margin percentage (e.g., 30.0 = 30%)
=======
    currency: Optional[str] = 'MXN'  # Currency of cost (MXN or USD)
>>>>>>> 9837acc8
    stock: Optional[int] = 0
    lead_time_days: Optional[int] = None
    shipping_cost: Optional[float] = None  # Legacy field (deprecated)
    shipping_cost_direct: Optional[float] = 0.00
    shipping_method: Optional[str] = 'DIRECT'
    shipping_stage1_cost: Optional[float] = 0.00
    shipping_stage2_cost: Optional[float] = 0.00
    shipping_stage3_cost: Optional[float] = 0.00
    shipping_stage4_cost: Optional[float] = 0.00
    shipping_notes: Optional[str] = None
    is_active: Optional[bool] = True
    notes: Optional[str] = None

class SupplierProductCreate(SupplierProductBase):
    pass

class SupplierProductUpdate(BaseModel):
    # Supplier-specific fields
    supplier_id: Optional[int] = None
    product_id: Optional[int] = None  # Keep for now (will be removed in Phase 2)
    supplier_sku: Optional[str] = None
    cost: Optional[float] = None
    default_margin: Optional[float] = None  # Margin percentage (e.g., 30.0 = 30%)
    stock: Optional[int] = None
    lead_time_days: Optional[int] = None
    shipping_cost: Optional[float] = None  # Legacy field (deprecated)
    shipping_cost_direct: Optional[float] = None
    shipping_method: Optional[str] = None
    shipping_stage1_cost: Optional[float] = None
    shipping_stage2_cost: Optional[float] = None
    shipping_stage3_cost: Optional[float] = None
    shipping_stage4_cost: Optional[float] = None
    shipping_notes: Optional[str] = None
    is_active: Optional[bool] = None
    notes: Optional[str] = None
    archived_at: Optional[datetime] = None
    
    # Product fields (NEW - now editable in SupplierProduct)
    name: Optional[str] = None
    description: Optional[str] = None
    base_sku: Optional[str] = None
    sku: Optional[str] = None
    category_id: Optional[int] = None
    unit: Optional[str] = None
    package_size: Optional[int] = None
    iva: Optional[bool] = None
    specifications: Optional[dict] = None
    default_margin: Optional[float] = None
    currency: Optional[str] = None

class SupplierProductResponse(SupplierProductBase):
    id: int
    archived_at: Optional[datetime] = None
    created_at: datetime
    last_updated: Optional[datetime] = None

    class Config:
        from_attributes = True

# GET /supplier-products - List all supplier-product relationships
@router.get("/supplier-products")
def get_all_supplier_products(
    skip: int = Query(0, ge=0),
    limit: int = Query(1000, le=1000),
    supplier_id: Optional[int] = Query(None),
    product_id: Optional[int] = Query(None),
    is_active: Optional[bool] = Query(None),
    include_archived: bool = Query(False),
    db: Session = Depends(get_db)
):
    """Get all supplier-product relationships"""
    try:
        query = db.query(SupplierProduct).options(
            joinedload(SupplierProduct.supplier),
            joinedload(SupplierProduct.product)
        )
        
        # Filter archived
        if not include_archived:
            query = query.filter(SupplierProduct.archived_at.is_(None))
        
        # Apply filters
        if supplier_id:
            query = query.filter(SupplierProduct.supplier_id == supplier_id)
        if product_id:
            query = query.filter(SupplierProduct.product_id == product_id)
        if is_active is not None:
            query = query.filter(SupplierProduct.is_active == is_active)
        
        # Apply pagination
        supplier_products = query.offset(skip).limit(limit).all()
        
        # Build response
        result = []
        for sp in supplier_products:
            try:
                # Calculate total shipping cost
                if hasattr(sp, 'shipping_method') and sp.shipping_method == 'DIRECT':
                    total_shipping = float(getattr(sp, 'shipping_cost_direct', 0) or 0)
                else:
                    total_shipping = float(
                        (getattr(sp, 'shipping_stage1_cost', 0) or 0) +
                        (getattr(sp, 'shipping_stage2_cost', 0) or 0) +
                        (getattr(sp, 'shipping_stage3_cost', 0) or 0) +
                        (getattr(sp, 'shipping_stage4_cost', 0) or 0)
                    )
                
                item = {
                    "id": sp.id,
                    "supplier_id": sp.supplier_id,
                    "supplier_name": sp.supplier.name if sp.supplier else "Unknown",
                    "product_id": sp.product_id,
                    # Use SupplierProduct fields directly (new standalone structure)
                    "product_name": sp.name or (sp.product.name if sp.product else "Unknown"),
                    "product_sku": sp.sku or (sp.product.sku if sp.product else "Unknown"),
                    "name": sp.name,  # Add direct name field
                    "sku": sp.sku,  # Add direct sku field
                    "description": sp.description,
                    "category_id": sp.category_id,
                    "unit": sp.unit,
                    "package_size": sp.package_size,
                    "iva": sp.iva,
                    "specifications": sp.specifications,
                    "default_margin": float(sp.default_margin) if sp.default_margin else None,
                    "supplier_sku": sp.supplier_sku or "",
                    "cost": float(sp.cost) if sp.cost else None,
                    "currency": sp.currency or 'MXN',  # Include currency information
                    "shipping_cost": total_shipping,
                    "total_cost": float(sp.cost or 0) + total_shipping,
                    "shipping_method": getattr(sp, 'shipping_method', 'OCURRE'),
                    "stock": sp.stock or 0,
                    "lead_time_days": sp.lead_time_days or 0,
                    "is_active": sp.is_active,
                    "created_at": sp.created_at,
                    "last_updated": sp.last_updated
                }
                result.append(item)
            except Exception as e:
                # Skip problematic items but log the issue
                print(f"Error processing supplier product {sp.id}: {str(e)}")
                continue
        
        return {
            "success": True,
            "data": {
                "supplier_products": result,
                "total": len(result)
            }
        }
    except Exception as e:
        from fastapi import HTTPException
        raise HTTPException(status_code=500, detail=f"Error fetching supplier products: {str(e)}")

# GET /products with advanced filtering and JSON wrapper - PUBLIC for quotation web app
# DEPRECATED: This endpoint queries the old Product table. New implementations should use /supplier-products
# Kept for backward compatibility with existing production app
@router.get("/")
@router.get("")  # Handle both /products and /products/ explicitly
def get_products(
    id: Optional[int] = Query(None),
    name: Optional[str] = Query(None),
    sku: Optional[str] = Query(None),
    category_id: Optional[int] = Query(None),
    supplier_id: Optional[int] = Query(None),
    is_active: Optional[bool] = Query(None),
    min_stock: Optional[int] = Query(None, description="Minimum stock level"),
    max_stock: Optional[int] = Query(None, description="Maximum stock level"),
    currency: Optional[str] = Query(None, description="Filter by currency (MXN, USD, EUR)"),
    include_archived: bool = False,
    skip: int = 0,
    limit: int = 100,
    sort_by: Optional[str] = Query(None),
    sort_order: Optional[str] = Query("asc"),
    db: Session = Depends(get_db)
):
    query = db.query(Product)
    
    # Filter out archived records by default
    if not include_archived:
        query = query.filter(Product.archived_at.is_(None))
    if id:
        query = query.filter(Product.id == id)
    if name:
        # Normalize spaces for better fuzzy matching
        normalized_search = func.regexp_replace(func.unaccent(name), r'\s+', '', 'g')  # Remove all spaces
        normalized_product = func.regexp_replace(func.unaccent(Product.name), r'\s+', '', 'g')
        
        # First try exact match with unaccent and space handling
        exact_match = func.unaccent(Product.name).ilike(func.unaccent(f"%{name}%"))
        
        # Fuzzy matching with space normalization and lower threshold
        fuzzy_match = func.similarity(normalized_product, normalized_search) > 0.2
        
        # Also try word similarity (handles "malla sombra" vs "mallasombra")
        word_match = func.word_similarity(normalized_search, normalized_product) > 0.2
        
        query = query.filter(exact_match | fuzzy_match | word_match)
        
        # Order by best similarity score
        similarity_score = func.similarity(normalized_product, normalized_search)
        word_similarity_score = func.word_similarity(normalized_search, normalized_product)
        best_score = func.greatest(similarity_score, word_similarity_score)
        
        exact_score = case(
            (exact_match, 1.0),
            else_=best_score
        )
        query = query.order_by(exact_score.desc())
    if sku:
        like_pattern = f"%{sku}%"
        # Filter by either base_sku or sku
        query = query.filter(
            (Product.base_sku.ilike(like_pattern)) |
            (Product.sku.ilike(like_pattern))
        )
    if category_id:
        query = query.filter(Product.category_id == category_id)
    if is_active is not None:
        query = query.filter(Product.is_active == is_active)
    if supplier_id:
        query = query.join(Product.supplier_products).filter(SupplierProduct.supplier_id == supplier_id)
    if min_stock is not None:
        query = query.filter(Product.stock >= min_stock)
    if max_stock is not None:
        query = query.filter(Product.stock <= max_stock)
    
    # Currency filter - temporarily disabled due to complex subquery issues
    # TODO: Implement simpler currency filtering logic
    if currency:
        # For now, just log that currency filtering was requested
        print(f"Currency filter requested: {currency} (not implemented yet)")
        # TODO: Implement proper currency filtering
    
    # Add sorting - default sort by name if no sort_by provided
    if not sort_by:
        sort_by = "name"
        
    if sort_by == "name":
        query = query.order_by(Product.name.asc() if sort_order == "asc" else Product.name.desc())
    elif sort_by == "price":
        query = query.order_by(Product.price.asc() if sort_order == "asc" else Product.price.desc())
    elif sort_by == "created_at":
        query = query.order_by(Product.created_at.asc() if sort_order == "asc" else Product.created_at.desc())
    elif sort_by == "last_updated":
        query = query.order_by(Product.last_updated.asc() if sort_order == "asc" else Product.last_updated.desc())
    elif sort_by == "category_name":
        # Join with ProductCategory to sort by category name
        from models import ProductCategory
        query = query.join(ProductCategory, Product.category_id == ProductCategory.id, isouter=True)
        query = query.order_by(ProductCategory.name.asc() if sort_order == "asc" else ProductCategory.name.desc())
    else:
        # Default fallback to name sorting
        query = query.order_by(Product.name.asc())
    
    products = query.offset(skip).limit(limit).all()
    data = []
    
    for p in products:
        # Get currency for calculated prices or check supplier currencies for manual prices
        calculated_currency = None
        if p.price is None and p.calculated_price is not None:
            # Try to get currency for calculated price
            price_currency = calculate_product_price_with_currency(p, db)
            if price_currency:
                _, calculated_currency = price_currency
        elif p.price is not None:
            # For manual prices, check if there are suppliers with different currencies
            # Get the currency of the lowest-cost supplier
            lowest_cost_currency = get_lowest_supplier_cost_with_currency(p.id, db)
            if lowest_cost_currency:
                _, calculated_currency = lowest_cost_currency
            else:
                # If no suppliers, default to MXN
                calculated_currency = 'MXN'
        
        product_data = {
            "id": p.id,
            "name": p.name,
            "description": p.description,
            "category_id": p.category_id,
            "base_sku": p.base_sku,
            "iva": p.iva,
            "unit": p.unit.value if p.unit else None,
            "package_size": p.package_size,
            "sku": p.sku,
            "price": float(p.price) if p.price is not None else (float(p.calculated_price) if p.calculated_price is not None else None),
            "stock": p.stock,
            "specifications": p.specifications,
            "default_margin": float(p.default_margin) if p.default_margin is not None else None,
            "calculated_price": float(p.calculated_price) if p.calculated_price is not None else None,
            "is_calculated_price": p.price is None and p.calculated_price is not None,
            "currency": calculated_currency,  # Currency of the calculated price
            "embedded": p.embedded,
            "is_active": p.is_active,
            "archived_at": p.archived_at,
            "created_at": p.created_at,
            "last_updated": p.last_updated,
        }
        data.append(product_data)
    
    return {"success": True, "data": data, "error": None, "message": None}

# GET /products/stock - Get supplier products in stock (must be before /{product_id})
@router.get("/stock")
def get_products_in_stock(
    db: Session = Depends(get_db),
    min_stock: int = Query(default=1, description="Minimum stock level to include"),
    include_zero_stock: bool = Query(default=False, description="Include products with zero stock"),
    limit: int = Query(default=100, le=1000),
    offset: int = Query(default=0, ge=0),
    sort_by: Optional[str] = Query(default="name", description="Column to sort by: stock, cost, total_value, last_updated, name, supplier"),
    sort_order: Optional[str] = Query(default="asc", description="Sort order: asc or desc")
):
    """Get supplier products that are currently in stock (now using SupplierProduct table)"""
    # Query SupplierProduct directly with supplier relationship
    query = db.query(SupplierProduct).join(Supplier).filter(
        SupplierProduct.archived_at.is_(None),
        SupplierProduct.name.isnot(None)  # Only include products with populated name
    )
    
    if include_zero_stock:
        query = query.filter(SupplierProduct.stock >= 0)
    else:
        query = query.filter(SupplierProduct.stock >= min_stock)
    
    # Add sorting
    if sort_by == "stock":
        order_field = SupplierProduct.stock
    elif sort_by == "cost":
        order_field = SupplierProduct.cost
    elif sort_by == "last_updated":
        order_field = SupplierProduct.last_updated
    elif sort_by == "name":
        order_field = SupplierProduct.name
    elif sort_by == "supplier":
        order_field = Supplier.name
    elif sort_by == "total_value":
        # For total_value, calculate stock * cost
        order_field = SupplierProduct.stock * SupplierProduct.cost
    else:
        order_field = SupplierProduct.name  # Default fallback
    
    # Apply sort direction
    if sort_order.lower() == "desc":
        query = query.order_by(order_field.desc())
    else:
        query = query.order_by(order_field.asc())
    
    total = query.count()
    supplier_products = query.offset(offset).limit(limit).all()
    
    stock_data = []
    for sp in supplier_products:
        total_value = None
        if sp.stock and sp.cost:
            total_value = float(sp.stock * sp.cost)
        
        stock_data.append({
            "id": sp.id,  # supplier_product id (for updates)
            "name": sp.name,
            "sku": sp.sku,
            "supplier_id": sp.supplier_id,
            "supplier_name": sp.supplier.name if sp.supplier else "Unknown",
            "unit": sp.unit or "PIEZA",
            "stock": sp.stock,
            "price": float(sp.cost) if sp.cost else None,  # Using cost as price for now
            "currency": sp.currency or "MXN",
            "total_value": total_value,
            "last_updated": sp.last_updated
        })
    
    return {
        "success": True,
        "data": {
            "products": stock_data,
            "total": total,
            "offset": offset,
            "limit": limit
        },
        "error": None,
        "message": None
    }

# GET /products/{product_id} - PUBLIC for quotation web app
@router.get("/{product_id}")
def get_product(product_id: int, include_archived: bool = False, db: Session = Depends(get_db)):
    query = db.query(Product).filter(Product.id == product_id)
    
    # Filter out archived records by default
    if not include_archived:
        query = query.filter(Product.archived_at.is_(None))
        
    product = query.first()
    if product is None:
        return {"success": False, "data": None, "error": "Product not found", "message": None}
    
    # Get currency for calculated prices or check supplier currencies for manual prices
    calculated_currency = None
    if product.price is None and product.calculated_price is not None:
        # Try to get currency for calculated price
        price_currency = calculate_product_price_with_currency(product, db)
        if price_currency:
            _, calculated_currency = price_currency
    elif product.price is not None:
        # For manual prices, check if there are suppliers with different currencies
        # Get the currency of the lowest-cost supplier
        lowest_cost_currency = get_lowest_supplier_cost_with_currency(product.id, db)
        if lowest_cost_currency:
            _, calculated_currency = lowest_cost_currency
        else:
            # If no suppliers, default to MXN
            calculated_currency = 'MXN'
    
    data = {
        "id": product.id,
        "name": product.name,
        "description": product.description,
        "category_id": product.category_id,
        "base_sku": product.base_sku,
        "iva": product.iva,
        "unit": product.unit.value if product.unit else None,
        "package_size": product.package_size,
        "sku": product.sku,
        "price": float(product.price) if product.price is not None else (float(product.calculated_price) if product.calculated_price is not None else None),
        "stock": product.stock,
        "specifications": product.specifications,
        "default_margin": float(product.default_margin) if product.default_margin is not None else None,
        "calculated_price": float(product.calculated_price) if product.calculated_price is not None else None,
        "is_calculated_price": product.price is None and product.calculated_price is not None,
        "currency": calculated_currency,  # Currency of the calculated price
        "embedded": product.embedded,
        "is_active": product.is_active,
        "archived_at": product.archived_at,
        "created_at": product.created_at,
        "last_updated": product.last_updated,
    }
    
    return {"success": True, "data": data, "error": None, "message": None}

# POST /products - REQUIRES AUTHENTICATION for admin operations
# DEPRECATED: This endpoint creates records in the old Product table. New implementations should use POST /supplier-products
# Kept for backward compatibility with existing production app
@router.post("/")
@router.post("")  # Handle both /products and /products/ explicitly
def create_product(product: ProductCreate, db: Session = Depends(get_db), user: dict = Depends(verify_google_token)):
    # Check for duplicate SKU
    existing = db.query(Product).filter(Product.sku == product.sku).first()
    if existing:
        return {"success": False, "data": None, "error": "Product with this SKU already exists", "message": None}
    
    db_product = Product(**product.model_dump())
    db.add(db_product)
    db.commit()
    db.refresh(db_product)
    
    data = {
        "id": db_product.id,
        "name": db_product.name,
        "description": db_product.description,
        "category_id": db_product.category_id,
        "base_sku": db_product.base_sku,
        "iva": db_product.iva,
        "unit": db_product.unit.value if db_product.unit else None,
        "package_size": db_product.package_size,
        "sku": db_product.sku,
        "price": float(db_product.price) if db_product.price is not None else None,
        "stock": db_product.stock,
        "specifications": db_product.specifications,
        "default_margin": float(db_product.default_margin) if db_product.default_margin is not None else None,
        "is_active": db_product.is_active,
        "archived_at": db_product.archived_at,
        "created_at": db_product.created_at,
        "last_updated": db_product.last_updated,
    }
    return {"success": True, "data": data, "error": None, "message": None}

# PUT /products/{product_id} - REQUIRES AUTHENTICATION for admin operations
# DEPRECATED: This endpoint updates records in the old Product table. New implementations should use PUT /supplier-products/{id}
# Kept for backward compatibility with existing production app
@router.put("/{product_id}")
def update_product(product_id: int, product: ProductUpdate, db: Session = Depends(get_db), user: dict = Depends(verify_google_token)):
    db_product = db.query(Product).filter(Product.id == product_id).first()
    if db_product is None:
        return {"success": False, "data": None, "error": "Product not found", "message": None}
    
    # Check for duplicate SKU if sku is being updated
    if product.sku and product.sku != db_product.sku:
        existing = db.query(Product).filter(Product.sku == product.sku).first()
        if existing:
            return {"success": False, "data": None, "error": "Product with this SKU already exists", "message": None}
    
    for key, value in product.model_dump(exclude_unset=True).items():
        setattr(db_product, key, value)
    
    db.commit()
    db.refresh(db_product)
    
    data = {
        "id": db_product.id,
        "name": db_product.name,
        "description": db_product.description,
        "category_id": db_product.category_id,
        "base_sku": db_product.base_sku,
        "iva": db_product.iva,
        "unit": db_product.unit.value if db_product.unit else None,
        "package_size": db_product.package_size,
        "sku": db_product.sku,
        "price": float(db_product.price) if db_product.price is not None else None,
        "stock": db_product.stock,
        "specifications": db_product.specifications,
        "default_margin": float(db_product.default_margin) if db_product.default_margin is not None else None,
        "is_active": db_product.is_active,
        "archived_at": db_product.archived_at,
        "created_at": db_product.created_at,
        "last_updated": db_product.last_updated,
    }
    return {"success": True, "data": data, "error": None, "message": None}

# SupplierProduct endpoints - ALL REQUIRE AUTHENTICATION for admin operations
@router.post("/supplier-product/", response_model=SupplierProductResponse)
@router.post("/supplier-products", response_model=SupplierProductResponse)  # Add plural endpoint for frontend compatibility
def create_supplier_product(supplier_product: SupplierProductCreate, db: Session = Depends(get_db), user: dict = Depends(verify_google_token)):
    # Verify supplier and product exist
    supplier = db.query(Supplier).filter(Supplier.id == supplier_product.supplier_id).first()
    product = db.query(Product).filter(Product.id == supplier_product.product_id).first()
    
    if not supplier or not product:
        raise HTTPException(status_code=404, detail="Supplier or Product not found")
    
    db_supplier_product = SupplierProduct(**supplier_product.model_dump())
    db.add(db_supplier_product)
    db.commit()
    db.refresh(db_supplier_product)
    return db_supplier_product

@router.get("/supplier-product/debug")
def debug_supplier_products(db: Session = Depends(get_db)):
    """Debug endpoint to check supplier-product relationships"""
    supplier_products = db.query(SupplierProduct).all()
    products = db.query(Product).all()
    suppliers = db.query(Supplier).all()
    
    return {
        "total_supplier_products": len(supplier_products),
        "total_products": len(products),
        "total_suppliers": len(suppliers),
        "supplier_products": [
            {
                "id": sp.id,
                "supplier_id": sp.supplier_id,
                "product_id": sp.product_id,
                "cost": float(sp.cost) if sp.cost else None,
                "stock": sp.stock,
                "lead_time_days": sp.lead_time_days,
                "is_active": sp.is_active
            } for sp in supplier_products
        ],
        "products_sample": [
            {
                "id": p.id,
                "name": p.name,
                "sku": p.sku,
                "price": float(p.price) if p.price else None
            } for p in products[:5]  # First 5 products
        ],
        "suppliers_sample": [
            {
                "id": s.id,
                "name": s.name
            } for s in suppliers[:5]  # First 5 suppliers
        ]
    }

@router.get("/supplier-product/")
def get_supplier_products(include_archived: bool = False, skip: int = 0, limit: int = 100, db: Session = Depends(get_db)):
    query = db.query(SupplierProduct)
    
    # Filter out archived records by default
    if not include_archived:
        query = query.filter(SupplierProduct.archived_at.is_(None))
        
    supplier_products = query.offset(skip).limit(limit).all()
    
    # Convert to the same format as other endpoints
    data = [
        {
            "id": sp.id,
            "supplier_id": sp.supplier_id,
            "product_id": sp.product_id,
            "supplier_sku": sp.supplier_sku,
            "cost": float(sp.cost) if sp.cost is not None else None,
            "stock": sp.stock,
            "lead_time_days": sp.lead_time_days,
            "is_active": sp.is_active,
            "notes": sp.notes,
            "archived_at": sp.archived_at,
            "created_at": sp.created_at,
            "last_updated": sp.last_updated,
        }
        for sp in supplier_products
    ]
    return data

@router.get("/{product_id}/supplier-products", response_model=List[SupplierProductResponse])
def get_supplier_products_by_product(product_id: int, include_archived: bool = False, db: Session = Depends(get_db)):
    """Get all supplier-product relationships for a specific product"""
    # Verify product exists
    product = db.query(Product).filter(Product.id == product_id).first()
    if not product:
        raise HTTPException(status_code=404, detail="Product not found")
    
    query = db.query(SupplierProduct).filter(SupplierProduct.product_id == product_id)
    
    # Filter out archived records by default
    if not include_archived:
        query = query.filter(SupplierProduct.archived_at.is_(None))
        
    supplier_products = query.all()
    return supplier_products

@router.get("/supplier-product/{supplier_product_id}", response_model=SupplierProductResponse)
def get_supplier_product(supplier_product_id: int, include_archived: bool = False, db: Session = Depends(get_db), user: dict = Depends(verify_google_token)):
    query = db.query(SupplierProduct).filter(SupplierProduct.id == supplier_product_id)
    
    # Filter out archived records by default
    if not include_archived:
        query = query.filter(SupplierProduct.archived_at.is_(None))
        
    supplier_product = query.first()
    if supplier_product is None:
        raise HTTPException(status_code=404, detail="Supplier Product not found")
    return supplier_product

@router.put("/supplier-product/{supplier_product_id}", response_model=SupplierProductResponse)
def update_supplier_product(
    supplier_product_id: int,
    supplier_product: SupplierProductUpdate,
    db: Session = Depends(get_db),
    user: dict = Depends(verify_google_token)
):
    db_supplier_product = db.query(SupplierProduct).filter(SupplierProduct.id == supplier_product_id).first()
    if db_supplier_product is None:
        raise HTTPException(status_code=404, detail="Supplier Product not found")
    
    for key, value in supplier_product.model_dump(exclude_unset=True).items():
        setattr(db_supplier_product, key, value)
    
    db.commit()
    db.refresh(db_supplier_product)
    return db_supplier_product

# Update shipping info for supplier product (from balance page)
@router.patch("/supplier-product/{supplier_product_id}/shipping", response_model=SupplierProductResponse)
def update_supplier_product_shipping(
    supplier_product_id: int,
    shipping_data: dict,
    db: Session = Depends(get_db),
    user: dict = Depends(verify_google_token)
):
    """Update shipping method and costs for a supplier product"""
    db_supplier_product = db.query(SupplierProduct).filter(SupplierProduct.id == supplier_product_id).first()
    if db_supplier_product is None:
        raise HTTPException(status_code=404, detail="Supplier Product not found")
    
    # Update shipping method
    if 'shipping_method' in shipping_data:
        db_supplier_product.shipping_method = shipping_data['shipping_method']
    
    # Update shipping costs based on method
    if shipping_data.get('shipping_method') == 'DIRECT':
        if 'shipping_cost_direct' in shipping_data:
            db_supplier_product.shipping_cost_direct = shipping_data['shipping_cost_direct']
        # Reset stage costs when switching to DIRECT
        db_supplier_product.shipping_stage1_cost = 0.0
        db_supplier_product.shipping_stage2_cost = 0.0
        db_supplier_product.shipping_stage3_cost = 0.0
        db_supplier_product.shipping_stage4_cost = 0.0
    elif shipping_data.get('shipping_method') == 'OCURRE':
        # Update stage costs
        if 'shipping_stage1_cost' in shipping_data:
            db_supplier_product.shipping_stage1_cost = shipping_data['shipping_stage1_cost']
        if 'shipping_stage2_cost' in shipping_data:
            db_supplier_product.shipping_stage2_cost = shipping_data['shipping_stage2_cost']
        if 'shipping_stage3_cost' in shipping_data:
            db_supplier_product.shipping_stage3_cost = shipping_data['shipping_stage3_cost']
        if 'shipping_stage4_cost' in shipping_data:
            db_supplier_product.shipping_stage4_cost = shipping_data['shipping_stage4_cost']
        # Reset direct cost when switching to OCURRE
        db_supplier_product.shipping_cost_direct = 0.0
    
    # Update shipping notes if provided
    if 'shipping_notes' in shipping_data:
        db_supplier_product.shipping_notes = shipping_data['shipping_notes']
    
    db.commit()
    db.refresh(db_supplier_product)
    return db_supplier_product

# Get supplier product by supplier_id and product_id
@router.get("/supplier-product/by-relationship/{supplier_id}/{product_id}", response_model=SupplierProductResponse)
def get_supplier_product_by_relationship(
    supplier_id: int,
    product_id: int,
    db: Session = Depends(get_db),
    user: dict = Depends(verify_google_token)
):
    """Get supplier product by supplier_id and product_id"""
    supplier_product = db.query(SupplierProduct).filter(
        SupplierProduct.supplier_id == supplier_id,
        SupplierProduct.product_id == product_id,
        SupplierProduct.archived_at.is_(None)
    ).first()
    
    if supplier_product is None:
        raise HTTPException(status_code=404, detail="Supplier Product relationship not found")
    
    return supplier_product

# Archive/Unarchive endpoints for Products
# DEPRECATED: This endpoint archives records in the old Product table. New implementations should use PATCH /supplier-products/{id}/archive
# Kept for backward compatibility with existing production app
@router.patch("/{product_id}/archive")
def archive_product(product_id: int, db: Session = Depends(get_db), user: dict = Depends(verify_google_token)):
    """Archive a product (soft delete) - DEPRECATED"""
    db_product = db.query(Product).filter(Product.id == product_id).first()
    if db_product is None:
        return {"success": False, "data": None, "error": "Product not found", "message": None}
    
    db_product.archived_at = datetime.utcnow()
    db.commit()
    db.refresh(db_product)
    
    return {"success": True, "data": {"id": product_id, "archived_at": db_product.archived_at}, "error": None, "message": "Product archived successfully"}

# DEPRECATED: This endpoint unarchives records in the old Product table. New implementations should use PATCH /supplier-products/{id}/unarchive
# Kept for backward compatibility with existing production app
@router.patch("/{product_id}/unarchive")
def unarchive_product(product_id: int, db: Session = Depends(get_db), user: dict = Depends(verify_google_token)):
    """Unarchive a product (restore from soft delete) - DEPRECATED"""
    db_product = db.query(Product).filter(Product.id == product_id).first()
    if db_product is None:
        return {"success": False, "data": None, "error": "Product not found", "message": None}
    
    db_product.archived_at = None
    db.commit()
    db.refresh(db_product)
    
    return {"success": True, "data": {"id": product_id, "archived_at": None}, "error": None, "message": "Product restored successfully"}

# Archive/Unarchive endpoints for SupplierProducts
@router.patch("/supplier-product/{supplier_product_id}/archive")
def archive_supplier_product(supplier_product_id: int, db: Session = Depends(get_db), user: dict = Depends(verify_google_token)):
    """Archive a supplier-product relationship (soft delete)"""
    db_supplier_product = db.query(SupplierProduct).filter(SupplierProduct.id == supplier_product_id).first()
    if db_supplier_product is None:
        raise HTTPException(status_code=404, detail="Supplier Product not found")
    
    db_supplier_product.archived_at = datetime.utcnow()
    db.commit()
    db.refresh(db_supplier_product)
    
    return {"success": True, "data": {"id": supplier_product_id, "archived_at": db_supplier_product.archived_at}, "error": None, "message": "Supplier Product archived successfully"}

@router.patch("/supplier-product/{supplier_product_id}/unarchive")
def unarchive_supplier_product(supplier_product_id: int, db: Session = Depends(get_db), user: dict = Depends(verify_google_token)):
    """Unarchive a supplier-product relationship (restore from soft delete)"""
    db_supplier_product = db.query(SupplierProduct).filter(SupplierProduct.id == supplier_product_id).first()
    if db_supplier_product is None:
        raise HTTPException(status_code=404, detail="Supplier Product not found")
    
    db_supplier_product.archived_at = None
    db.commit()
    db.refresh(db_supplier_product)
    
    return {"success": True, "data": {"id": supplier_product_id, "archived_at": None}, "error": None, "message": "Supplier Product restored successfully"}

# Stock Management Endpoints

class StockUpdateItem(BaseModel):
    product_id: int
    stock: int
    price: Optional[float] = None

class BulkStockUpdate(BaseModel):
    updates: List[StockUpdateItem]

class StockResponse(BaseModel):
    id: int
    name: str
    sku: str
    unit: str
    stock: int
    price: Optional[float]
    total_value: Optional[float]
    last_updated: Optional[datetime]


@router.patch("/{product_id}/stock")
def update_product_stock(
    product_id: int,
    stock: int,
    price: Optional[float] = None,
    db: Session = Depends(get_db),
    user: dict = Depends(verify_google_token)
):
    """Update stock level for a supplier product (product_id is now supplier_product.id)"""
    # Query SupplierProduct instead of Product
    db_supplier_product = db.query(SupplierProduct).filter(SupplierProduct.id == product_id).first()
    if db_supplier_product is None:
        return {"success": False, "data": None, "error": "Supplier product not found", "message": None}
    
    db_supplier_product.stock = stock
    if price is not None:
        db_supplier_product.cost = price  # Update cost instead of price
    db_supplier_product.last_updated = datetime.utcnow()
    
    db.commit()
    db.refresh(db_supplier_product)
    
    total_value = None
    if db_supplier_product.stock and db_supplier_product.cost:
        total_value = float(db_supplier_product.stock * db_supplier_product.cost)
    
    return {
        "success": True,
        "data": {
            "id": db_supplier_product.id,
            "name": db_supplier_product.name,
            "sku": db_supplier_product.sku,
            "stock": db_supplier_product.stock,
            "price": float(db_supplier_product.cost) if db_supplier_product.cost else None,
            "total_value": total_value,
            "last_updated": db_supplier_product.last_updated
        },
        "error": None,
        "message": "Stock updated successfully"
    }

@router.post("/stock/bulk-update")
def bulk_update_stock(
    bulk_update: BulkStockUpdate,
    db: Session = Depends(get_db),
    user: dict = Depends(verify_google_token)
):
    """Update stock levels for multiple supplier products"""
    updated_products = []
    errors = []
    
    for update_item in bulk_update.updates:
        try:
            # Query SupplierProduct instead of Product
            db_supplier_product = db.query(SupplierProduct).filter(SupplierProduct.id == update_item.product_id).first()
            if db_supplier_product is None:
                errors.append(f"Supplier product with ID {update_item.product_id} not found")
                continue
            
            db_supplier_product.stock = update_item.stock
            if update_item.price is not None:
                db_supplier_product.cost = update_item.price  # Update cost instead of price
            db_supplier_product.last_updated = datetime.utcnow()
            
            updated_products.append({
                "id": db_supplier_product.id,
                "name": db_supplier_product.name,
                "sku": db_supplier_product.sku,
                "stock": db_supplier_product.stock,
                "price": float(db_supplier_product.cost) if db_supplier_product.cost else None
            })
        except Exception as e:
            errors.append(f"Error updating supplier product {update_item.product_id}: {str(e)}")
    
    db.commit()
    
    return {
        "success": len(errors) == 0,
        "data": {
            "updated_products": updated_products,
            "updated_count": len(updated_products),
            "errors": errors
        },
        "error": None if len(errors) == 0 else "Some updates failed",
        "message": f"Updated {len(updated_products)} supplier products successfully"
    }<|MERGE_RESOLUTION|>--- conflicted
+++ resolved
@@ -75,11 +75,8 @@
     # Supplier-specific fields
     supplier_sku: Optional[str] = None
     cost: Optional[float] = None
-<<<<<<< HEAD
     default_margin: Optional[float] = None  # Margin percentage (e.g., 30.0 = 30%)
-=======
     currency: Optional[str] = 'MXN'  # Currency of cost (MXN or USD)
->>>>>>> 9837acc8
     stock: Optional[int] = 0
     lead_time_days: Optional[int] = None
     shipping_cost: Optional[float] = None  # Legacy field (deprecated)
@@ -103,6 +100,7 @@
     supplier_sku: Optional[str] = None
     cost: Optional[float] = None
     default_margin: Optional[float] = None  # Margin percentage (e.g., 30.0 = 30%)
+    currency: Optional[str] = None  # Currency of cost (MXN or USD)
     stock: Optional[int] = None
     lead_time_days: Optional[int] = None
     shipping_cost: Optional[float] = None  # Legacy field (deprecated)
